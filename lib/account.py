--- conflicted
+++ resolved
@@ -22,14 +22,9 @@
         self.password = password
         self.first_name = first_name
         self.last_name = last_name
-<<<<<<< HEAD
-        self.flights = []
-        self.headers = {}
-        self.config = Config()
-=======
         self.flights: List[Flight] = []
         self.headers: Dict[str, Any] = {}
->>>>>>> ca37ab7e
+        self.config = Config()
 
     def get_flights(self) -> None:
         prev_flight_len = len(self.flights)
